--- conflicted
+++ resolved
@@ -175,14 +175,6 @@
 
                         # print out for debug
             color = self.classification(traffic_light)
-<<<<<<< HEAD
-            rospy.loginfo('--------' + self.tl2str(color) + '--------' )
-
-            self.current_color = color
-            self.img_counter += 1
-            self.store_images(image, traffic_light, color)
-            return color
-=======
             
             #rospy.loginfo('--------' + self.tl2str(color) + '--------' )
 
@@ -212,7 +204,6 @@
                 self.current_color = color
                 #rospy.logwarn('--init------' + self.tl2str(self.current_color) + '----')               
             return self.current_color
->>>>>>> 11c017fe
 
     def detection(self, image):
         """ Traffic light detection """
