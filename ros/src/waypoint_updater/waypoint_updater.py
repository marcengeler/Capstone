--- conflicted
+++ resolved
@@ -121,18 +121,12 @@
         waypoint_msg.waypoints = final_waypoints
         self.final_waypoints_pub.publish(waypoint_msg)
         self.msg_seq += 1
-<<<<<<< HEAD
-
-=======
->>>>>>> 1d9b670d
+
 
     def pose_cb(self, msg):
         # Parse Position Update
         self.current_pose = msg.pose
-<<<<<<< HEAD
-
-=======
->>>>>>> 1d9b670d
+
         #self.send_final_waypoints()
 
     def waypoints_cb(self, msg):
@@ -205,13 +199,11 @@
 
     def get_circular_waypoints(self, startIT, endIT):
         if endIT > len(self.waypoints):
-<<<<<<< HEAD
+
 
             #rospy.logwarn("startIT ="+str(startIT)+" ,endIT="+str(endIT)+" ,len(self.waypoints)="+str(len(self.waypoints))+" ,len(self.waypoints) - endIT="+str(len(self.waypoints) - endIT)+" ,endIT - startIT="+str(endIT - startIT))
 
-=======
-            #rospy.logwarn("startIT ="+str(startIT)+" ,endIT="+str(endIT)+" ,len(self.waypoints)="+str(len(self.waypoints))+" ,len(self.waypoints) - endIT="+str(len(self.waypoints) - endIT)+" ,endIT - startIT="+str(endIT - startIT))
->>>>>>> 1d9b670d
+
             ret_waypoints = self.waypoints[startIT:] + self.waypoints[:endIT - startIT]
         else:
             #rospy.logwarn("startIT ="+str(startIT)+" ,endIT="+str(endIT)+" ,len(self.waypoints)="+str(len(self.waypoints))+" ,len(self.waypoints) - endIT="+str(len(self.waypoints) - endIT)+" ,endIT - startIT="+str(endIT - startIT))
@@ -247,7 +239,7 @@
         if not self.base_waypoints:
             #rospy.logwarn("Waypoints not updated: base_waypoints not available yet.")
             return False
-<<<<<<< HEAD
+
 
         if not self.current_pose:
             #rospy.logwarn("Waypoints not updated: current_pose not available yet.")
@@ -296,67 +288,10 @@
         if debugging:
             rospy.loginfo("New next wp [%d] -> (%.1f,%.1f) after searching %d points in %fs", wp, dist * math.cos(yaw), dist * math.sin(yaw), i, time.time()-t)
 
-
-=======
-
-        if not self.current_pose:
-            #rospy.logwarn("Waypoints not updated: current_pose not available yet.")
-            return False
-
-        # Get ego car variables
-        ego_x = self.current_pose.position.x
-        ego_y = self.current_pose.position.y
-        ego_theta = math.atan2(self.current_pose.orientation.y, self.current_pose.orientation.x)
-
-        # If we do have a next_waypoint, we start looking from it, and we stop looking
-        # as soon as we get a local minimum. Otherwise we do a full search across the whole track
-        t = time.time()
-        wp = None
-        yaw = 0
-        dist = 1000000 # Long number
-        if self.next_waypoint:
-            idx_offset = self.next_waypoint
-            full_search = False
-        else:
-            idx_offset = 0
-            full_search = True
-        num_base_wp = len(self.base_waypoints)
-
-        for i in range(num_base_wp):
-            idx = (i + idx_offset)%(num_base_wp)
-            wp_x = self.base_waypoints[idx].pose.pose.position.x
-            wp_y = self.base_waypoints[idx].pose.pose.position.y
-            wp_d = math.sqrt((ego_x - wp_x)**2 + (ego_y - wp_y)**2)
-
-            if wp_d < dist:
-                dist = wp_d
-                wp = idx
-                if debugging:
-                    # Angle betwee car heading and waypoint heading
-                    yaw = math.atan2(wp_y - ego_y, wp_x - ego_x) - ego_theta
-            elif not full_search:
-                # Local minimum. If the waypoint makes sense, just use it and break
-                if dist < max_local_distance:
-                    break; # We found a point
-                else:
-                    # We seem to have lost track. We search again
-                    rospy.logwarn("Waypoint updater lost track (local min at %.1f m after %d waypoints). Going back to full search.", dist, i+1)
-                    full_search = True
-
-        if debugging:
-            rospy.loginfo("New next wp [%d] -> (%.1f,%.1f) after searching %d points in %fs", wp, dist * math.cos(yaw), dist * math.sin(yaw), i, time.time()-t)
-
->>>>>>> 1d9b670d
         if wp is None:
             rospy.logwarn("Waypoint updater did not find a valid waypoint")
             return False
 
-<<<<<<< HEAD
-
-
-
-=======
->>>>>>> 1d9b670d
         self.next_waypoint = wp
         #rospy.logwarn("Waypoint_updater.py: _update_next_waypoint(): self.next_waypoint="+str(self.next_waypoint))
 
@@ -369,20 +304,6 @@
             return
 
         pos = self.find_closest_waypoint()
-<<<<<<< HEAD
-
-        waypoints = self.get_circular_waypoints(pos, pos + LOOKAHEAD_WPS)
-
-        #for waypoint in waypoints:
-        #    rospy.logwarn("waypoint.twist.twist.linear.x =" +str(waypoint.twist.twist.linear.x))
-
-        #10902
-        num_base_wp = len(self.base_waypoints) 
-        #rospy.logwarn("waypoint_updater.py: send_final_waypoints(): num_base_wp=" + str(num_base_wp))
-        waypoint_idx = [idx % num_base_wp for idx in range(pos,pos+LOOKAHEAD_WPS)]
-        #for i in enumerate(waypoint_idx):
-        rospy.logwarn("waypoint_idx["+str(min(waypoint_idx))+" : "+str(max(waypoint_idx))+"]")
-
 
         #rospy.loginfo("####")
         #rospy.loginfo(pos)
@@ -390,15 +311,6 @@
         #rospy.logwarn("pos=" +str(pos))
 
         waypoints = self.get_circular_waypoints(pos, pos + LOOKAHEAD_WPS)
-=======
-
-        #rospy.loginfo("####")
-        #rospy.loginfo(pos)
-        #272
-        #rospy.logwarn("pos=" +str(pos))
-
-        waypoints = self.get_circular_waypoints(pos, pos + LOOKAHEAD_WPS)
->>>>>>> 1d9b670d
         #final_waypoints = self.get_circular_waypoints(pos, pos + LOOKAHEAD_WPS)
         
         # 50
@@ -414,10 +326,6 @@
         #for i in enumerate(waypoint_idx):
         rospy.logwarn("waypoint_idx["+str(min(waypoint_idx))+" : "+str(max(waypoint_idx))+"]")
         
-<<<<<<< HEAD
-
-=======
->>>>>>> 1d9b670d
         final_waypoints = [self.base_waypoints[wp] for wp in waypoint_idx]
         if self.red_light_waypoint != None:
             rospy.logwarn("self.red_light_waypoint=" + str(self.red_light_waypoint))
