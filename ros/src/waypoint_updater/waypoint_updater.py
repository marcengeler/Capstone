#!/usr/bin/env python

import rospy
from geometry_msgs.msg import PoseStamped
from styx_msgs.msg import Lane, Waypoint
from std_msgs.msg import Int32
import time
import math

'''
This node will publish waypoints from the car's current position to some `x` distance ahead.

As mentioned in the doc, you should ideally first implement a version which does not care
about traffic lights or obstacles.

Once you have created dbw_node, you will update this node to use the status of traffic lights too.

Please note that our simulator also provides the exact location of traffic lights and their
current status in `/vehicle/traffic_lights` message. You can use this message to build this node
as well as to verify your TL classifier.
'''

LOOKAHEAD_WPS = 200  # Number of waypoints we will publish. You can change this number
MAX_SPEED = 8.3  # in M/s corresponds to 30 kph

PUBLISH_RATE = 20      # Publishing rate (Hz)

max_local_distance = 20.0      # Max waypoint distance we admit for a local minimum (m)
publish_on_light_change = True # Force publishing if next traffic light changes
debugging = True               # Set to False for release (not too verbose, but it saves some computation power)


class WaypointUpdater(object):
    def __init__(self):
        rospy.init_node('waypoint_updater')

        rospy.Subscriber('/current_pose', PoseStamped, self.pose_cb)
        rospy.Subscriber('/base_waypoints', Lane, self.waypoints_cb)
        rospy.Subscriber('/traffic_waypoint', Int32, self.traffic_cb)
        rospy.Subscriber('/obstacle_waypoint', Int32, self.obstacle_cb)

        self.final_waypoints_pub = rospy.Publisher(
            'final_waypoints', Lane, queue_size=1)

        # Add State variables
        self.base_waypoints = []  # List of waypoints, as received from /base_waypoints
        self.next_waypoint = None # Next waypoint in car direction
        self.current_pose = None
        self.waypoints = None
        self.prev_waypoint_min = None
        
        self.red_light_waypoint = None # Waypoint index of the next red light
        self.prev_red_light_waypoint = None
<<<<<<< HEAD
        #self.msg_seq = 0 # Sequence number of /final_waypoints message
=======
>>>>>>> a543e0d5
        
        # Parameters
        self.stop_on_red = rospy.get_param('~stop_on_red', True)      # Enable/disable stopping on red lights
        self.force_stop_on_last_waypoint = rospy.get_param('~force_stop_on_last_waypoint', True)   # Enable/disable stopping on last waypoint
<<<<<<< HEAD
        #self.accel = rospy.get_param('~target_brake_accel', -1.)     # Target brake acceleration
        self.accel = rospy.get_param('~target_brake_accel', -2.)     # Target brake acceleration
        #self.stop_distance = rospy.get_param('~stop_distance', 5.0)  # Distance (m) where car will stop before red light
=======
        self.accel = rospy.get_param('~target_brake_accel', -2.)     # Target brake acceleration
>>>>>>> a543e0d5
        self.stop_distance = rospy.get_param('~stop_distance', 10.0)  # Distance (m) where car will stop before red light


        # Launch periodic publishing into /final_waypoints
        rate = rospy.Rate(PUBLISH_RATE)
        while not rospy.is_shutdown():
            self.send_final_waypoints()
            rate.sleep()

    def pose_cb(self, msg):
        # Parse Position Update
        self.current_pose = msg.pose


    def waypoints_cb(self, msg):
        # Initialize the waypoints
        if self.waypoints is None:
            self.waypoints = msg.waypoints

        self.base_waypoints = self.waypoints

    def traffic_cb(self, msg):
        # For initial phase ignore traffic lights, later on flag traffic light
        prev_red_light_waypoint = self.red_light_waypoint
        self.red_light_waypoint = msg.data if msg.data >= 0 else None
<<<<<<< HEAD
        #if self.red_light_waypoint != None:
        #    rospy.logwarn("self.red_light_waypoint: %s", str(self.red_light_waypoint))
=======
>>>>>>> a543e0d5


        if prev_red_light_waypoint != self.red_light_waypoint:
            if debugging:
                rospy.loginfo("TrafficLight changed: %s", str(self.red_light_waypoint))
            if publish_on_light_change:
                self.send_final_waypoints()


    def obstacle_cb(self, msg):
        # Parse Obstacles which are passed to us.
        pass

    def get_waypoint_velocity(self, waypoints, waypoint):
        return waypoints[waypoint].twist.twist.linear.x

    def set_waypoint_velocity(self, waypoints, waypoint, velocity):
        waypoints[waypoint].twist.twist.linear.x = velocity
<<<<<<< HEAD
        #rospy.logwarn("velocity="+str(velocity))
=======
>>>>>>> a543e0d5

    def decelerate(self, waypoints, stop_index, stop_distance):
        """
        Decelerate a list of wayponts so that they stop on stop_index
        """
        if stop_index <= 0:
            return
        dist = self.distance(waypoints, 0, stop_index)
        step = dist / stop_index
        # Generate waypoint velocity by traversing the waypoint list backwards:
        #  - Everything beyond stop_index will have velocity = 0
        #  - Before that, constant (de)cceleration is applied until reaching
        #    previous waypoint velocity.
        # We assume constant distance between consecutive waypoints for simplicity
        v = 0.
        d = 0.
        for idx in reversed(range(len(waypoints))):
            if idx < stop_index:
                d += step
                if d > self.stop_distance:
                    v = math.sqrt(2*abs(self.accel)*(d-stop_distance))
            if v < self.get_waypoint_velocity(waypoints, idx):
                self.set_waypoint_velocity(waypoints, idx, v)


    def distance(self, waypoints, wp1, wp2):
        dist = 0
        dl = lambda a, b: math.sqrt(
            (a.x - b.x)**2 + (a.y - b.y)**2 + (a.z - b.z)**2)
        for i in range(wp1, wp2 + 1):
            dist += dl(waypoints[wp1].pose.pose.position,
                       waypoints[i].pose.pose.position)
            wp1 = i
        return dist

    def get_circular_waypoints(self, startIT, endIT):
        if endIT > len(self.waypoints):
            ret_waypoints = self.waypoints[startIT:] + self.waypoints[:endIT - startIT]
            indices = range(startIT, len(self.waypoints)) + range(0, endIT - startIT + 1)
        else:
            ret_waypoints = self.waypoints[startIT:endIT]
            indices = range(startIT, endIT + 1)
        return ret_waypoints, indices

    def find_closest_waypoint(self):
        min_dist = None
        min_loc = None
        for (i, waypoint) in enumerate(self.waypoints):
            waypoint_x = waypoint.pose.pose.position.x
            waypoint_y = waypoint.pose.pose.position.y
            dist = math.sqrt((self.current_pose.position.x - waypoint_x)
                             ** 2 + (self.current_pose.position.y - waypoint_y) ** 2)

            if min_dist is None:
                min_dist = dist
                min_loc = i
            elif dist < min_dist:
                min_dist = dist
                min_loc = i
        return min_loc
        
    def send_final_waypoints(self):
        if self.waypoints is None or self.current_pose is None:
            return

        if self._update_next_waypoint():
            pos1 = self.next_waypoint
            #rospy.logwarn("_update_next_waypoint(): self.next_waypoint=pos1=" +str(pos1))
        
        pos2 = self.find_closest_waypoint()
        if pos2 != pos1:
            rospy.logwarn("find_closest_waypoint() != _update_next_waypoint(): pos1="+str(pos1)+", pos2=" +str(pos2))

<<<<<<< HEAD
        #pos = pos1
        pos = pos2
        #rospy.loginfo("####")
        #rospy.loginfo(pos)
        #272
        #rospy.logwarn("pos=" +str(pos))

        waypoints = self.get_circular_waypoints(pos, pos + LOOKAHEAD_WPS)
        #final_waypoints = self.get_circular_waypoints(pos, pos + LOOKAHEAD_WPS)
        
        # 50
        #rospy.logwarn("length of waypoints =" +str(len(waypoints)))

        #for waypoint in waypoints:
        #    rospy.logwarn("waypoint.twist.twist.linear.x =" +str(waypoint.twist.twist.linear.x))

        #10902
        num_base_wp = len(self.base_waypoints) 
        #rospy.logwarn("waypoint_updater.py: send_final_waypoints(): num_base_wp=" + str(num_base_wp))
        waypoint_idx = [idx % num_base_wp for idx in range(pos,pos+LOOKAHEAD_WPS)]
        #for i in enumerate(waypoint_idx):
        if self.prev_waypoint_min != min(waypoint_idx):
            self.prev_waypoint_min = min(waypoint_idx)
            rospy.logwarn("waypoint_idx["+str(min(waypoint_idx))+" : "+str(max(waypoint_idx))+"]")


        
        final_waypoints = [self.base_waypoints[wp] for wp in waypoint_idx]
        if self.red_light_waypoint != None :
            #and min(waypoint_idx) <= self.red_light_waypoint and max(waypoint_idx) >= self.red_light_waypoint:
            if self.prev_red_light_waypoint != self.red_light_waypoint:
                self.prev_red_light_waypoint = self.red_light_waypoint
                rospy.logwarn("self.red_light_waypoint=" + str(self.red_light_waypoint))
            red_idx = waypoint_idx.index(self.red_light_waypoint)
            #rospy.logwarn("red_idx=:"+str(red_idx))
=======
        final_waypoints, waypoint_idx = self.get_circular_waypoints(pos, pos + LOOKAHEAD_WPS)

        if self.red_light_waypoint != None :
            if self.prev_red_light_waypoint != self.red_light_waypoint:
                self.prev_red_light_waypoint = self.red_light_waypoint
                rospy.logwarn("self.red_light_waypoint=" + str(self.red_light_waypoint))
            try:
                red_idx = waypoint_idx.index(self.red_light_waypoint)
            except:
                red_idx = 0
                rospy.logwarn("Red Light Not in Index" + str(self.red_light_waypoint) + " " + str(waypoint_idx))
>>>>>>> a543e0d5
            self.decelerate(final_waypoints, red_idx, self.stop_distance)
        else: # self.red_light_waypoint is out of waypoint_idx range or not detected
            red_idx = None
            for (i, waypoint) in enumerate(final_waypoints):
                self.set_waypoint_velocity(final_waypoints, i, MAX_SPEED)

        lane = Lane()
        lane.waypoints = final_waypoints

        lane.header.frame_id = '/world'
        lane.header.stamp = rospy.Time(0)
        self.final_waypoints_pub.publish(lane)

if __name__ == '__main__':
    try:
        WaypointUpdater()
    except rospy.ROSInterruptException:
        rospy.logerr('Could not start waypoint updater node.')<|MERGE_RESOLUTION|>--- conflicted
+++ resolved
@@ -51,21 +51,18 @@
         
         self.red_light_waypoint = None # Waypoint index of the next red light
         self.prev_red_light_waypoint = None
-<<<<<<< HEAD
+
         #self.msg_seq = 0 # Sequence number of /final_waypoints message
-=======
->>>>>>> a543e0d5
+
         
         # Parameters
         self.stop_on_red = rospy.get_param('~stop_on_red', True)      # Enable/disable stopping on red lights
         self.force_stop_on_last_waypoint = rospy.get_param('~force_stop_on_last_waypoint', True)   # Enable/disable stopping on last waypoint
-<<<<<<< HEAD
+
         #self.accel = rospy.get_param('~target_brake_accel', -1.)     # Target brake acceleration
         self.accel = rospy.get_param('~target_brake_accel', -2.)     # Target brake acceleration
         #self.stop_distance = rospy.get_param('~stop_distance', 5.0)  # Distance (m) where car will stop before red light
-=======
-        self.accel = rospy.get_param('~target_brake_accel', -2.)     # Target brake acceleration
->>>>>>> a543e0d5
+
         self.stop_distance = rospy.get_param('~stop_distance', 10.0)  # Distance (m) where car will stop before red light
 
 
@@ -91,11 +88,10 @@
         # For initial phase ignore traffic lights, later on flag traffic light
         prev_red_light_waypoint = self.red_light_waypoint
         self.red_light_waypoint = msg.data if msg.data >= 0 else None
-<<<<<<< HEAD
+
         #if self.red_light_waypoint != None:
         #    rospy.logwarn("self.red_light_waypoint: %s", str(self.red_light_waypoint))
-=======
->>>>>>> a543e0d5
+
 
 
         if prev_red_light_waypoint != self.red_light_waypoint:
@@ -114,10 +110,7 @@
 
     def set_waypoint_velocity(self, waypoints, waypoint, velocity):
         waypoints[waypoint].twist.twist.linear.x = velocity
-<<<<<<< HEAD
-        #rospy.logwarn("velocity="+str(velocity))
-=======
->>>>>>> a543e0d5
+
 
     def decelerate(self, waypoints, stop_index, stop_distance):
         """
@@ -183,51 +176,12 @@
         if self.waypoints is None or self.current_pose is None:
             return
 
-        if self._update_next_waypoint():
-            pos1 = self.next_waypoint
-            #rospy.logwarn("_update_next_waypoint(): self.next_waypoint=pos1=" +str(pos1))
-        
-        pos2 = self.find_closest_waypoint()
-        if pos2 != pos1:
-            rospy.logwarn("find_closest_waypoint() != _update_next_waypoint(): pos1="+str(pos1)+", pos2=" +str(pos2))
-
-<<<<<<< HEAD
-        #pos = pos1
-        pos = pos2
-        #rospy.loginfo("####")
-        #rospy.loginfo(pos)
-        #272
-        #rospy.logwarn("pos=" +str(pos))
-
-        waypoints = self.get_circular_waypoints(pos, pos + LOOKAHEAD_WPS)
-        #final_waypoints = self.get_circular_waypoints(pos, pos + LOOKAHEAD_WPS)
-        
-        # 50
-        #rospy.logwarn("length of waypoints =" +str(len(waypoints)))
-
-        #for waypoint in waypoints:
-        #    rospy.logwarn("waypoint.twist.twist.linear.x =" +str(waypoint.twist.twist.linear.x))
-
-        #10902
-        num_base_wp = len(self.base_waypoints) 
-        #rospy.logwarn("waypoint_updater.py: send_final_waypoints(): num_base_wp=" + str(num_base_wp))
-        waypoint_idx = [idx % num_base_wp for idx in range(pos,pos+LOOKAHEAD_WPS)]
-        #for i in enumerate(waypoint_idx):
-        if self.prev_waypoint_min != min(waypoint_idx):
-            self.prev_waypoint_min = min(waypoint_idx)
-            rospy.logwarn("waypoint_idx["+str(min(waypoint_idx))+" : "+str(max(waypoint_idx))+"]")
-
-
-        
-        final_waypoints = [self.base_waypoints[wp] for wp in waypoint_idx]
-        if self.red_light_waypoint != None :
-            #and min(waypoint_idx) <= self.red_light_waypoint and max(waypoint_idx) >= self.red_light_waypoint:
-            if self.prev_red_light_waypoint != self.red_light_waypoint:
-                self.prev_red_light_waypoint = self.red_light_waypoint
-                rospy.logwarn("self.red_light_waypoint=" + str(self.red_light_waypoint))
-            red_idx = waypoint_idx.index(self.red_light_waypoint)
-            #rospy.logwarn("red_idx=:"+str(red_idx))
-=======
+
+        
+        pos = self.find_closest_waypoint()
+
+
+
         final_waypoints, waypoint_idx = self.get_circular_waypoints(pos, pos + LOOKAHEAD_WPS)
 
         if self.red_light_waypoint != None :
@@ -239,7 +193,7 @@
             except:
                 red_idx = 0
                 rospy.logwarn("Red Light Not in Index" + str(self.red_light_waypoint) + " " + str(waypoint_idx))
->>>>>>> a543e0d5
+
             self.decelerate(final_waypoints, red_idx, self.stop_distance)
         else: # self.red_light_waypoint is out of waypoint_idx range or not detected
             red_idx = None
